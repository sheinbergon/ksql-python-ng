--- conflicted
+++ resolved
@@ -118,7 +118,6 @@
             self.assertEqual(chunk, """{"row":{"columns":[3,43.0,"Palo Alto"]}},\n""")
             break
 
-<<<<<<< HEAD
         # test new HTTP/2 request
         chunks = self.api_client.query(
             "select * from {} EMIT CHANGES".format(stream_name), stream_properties=streamProperties, use_http2=True
@@ -145,7 +144,26 @@
         topic = self.exist_topic
         stream_name = "TEST_INSERTS_STREAM_STREAM"
         ksql_string = "CREATE STREAM {} (ORDER_ID INT, TOTAL_AMOUNT DOUBLE, CUSTOMER_NAME VARCHAR) \
-=======
+        WITH (kafka_topic='{}', value_format='JSON');".format(
+                    stream_name, topic
+                )
+
+        streamProperties = {"ksql.streams.auto.offset.reset": "earliest"}
+
+        if "TEST_KSQL_CREATE_STREAM" not in utils.get_all_streams(self.api_client):
+            r = self.api_client.ksql(ksql_string, stream_properties=streamProperties)
+            self.assertEqual(r[0]["commandStatus"]["status"], "SUCCESS")
+
+        rows = [
+            {"ORDER_ID": 1, "TOTAL_AMOUNT": 23.5, "CUSTOMER_NAME": "abc"},
+            {"ORDER_ID": 2, "TOTAL_AMOUNT": 3.7, "CUSTOMER_NAME": "xyz"}
+        ]
+
+        results = self.api_client.inserts_stream(stream_name, rows)
+
+        for result in results:
+            self.assertEqual(result["status"], "ok")
+
     @unittest.skipIf(not utils.check_kafka_available("localhost:29092"), "vcrpy does not support streams yet")
     def test_ksql_parse_query_result_with_utils(self):
         topic = "TEST_KSQL_PARSE_QUERY_RESULT_WITH_UTILS_TOPIC"
@@ -191,27 +209,11 @@
         producer.flush()
 
         ksql_string = "CREATE STREAM {} (ORDER_ID INT, MY_STRUCT STRUCT<A INT, B VARCHAR>, MY_MAP MAP<VARCHAR, INT>, MY_ARRAY ARRAY<INT>, TOTAL_AMOUNT DOUBLE, CUSTOMER_NAME VARCHAR) \
->>>>>>> 0c80ddbc
                        WITH (kafka_topic='{}', value_format='JSON');".format(
             stream_name, topic
         )
         streamProperties = {"ksql.streams.auto.offset.reset": "earliest"}
 
-<<<<<<< HEAD
-        if "TEST_KSQL_CREATE_STREAM" not in utils.get_all_streams(self.api_client):
-            r = self.api_client.ksql(ksql_string, stream_properties=streamProperties)
-            self.assertEqual(r[0]["commandStatus"]["status"], "SUCCESS")
-
-        rows = [
-            {"ORDER_ID": 1, "TOTAL_AMOUNT": 23.5, "CUSTOMER_NAME": "abc"},
-            {"ORDER_ID": 2, "TOTAL_AMOUNT": 3.7, "CUSTOMER_NAME": "xyz"}
-        ]
-
-        results = self.api_client.inserts_stream(stream_name, rows)
-
-        for result in results:
-            self.assertEqual(result["status"], "ok")
-=======
         if stream_name not in utils.get_all_streams(self.api_client):
             r = self.api_client.ksql(ksql_string, stream_properties=streamProperties)
             self.assertEqual(r[0]["commandStatus"]["status"], "SUCCESS")
@@ -259,7 +261,6 @@
             self.assertEqual(row_obj["MY_ARRAY"], [1, 2, 3])
             self.assertEqual(row_obj["TOTAL_AMOUNT"], 43)
             self.assertEqual(row_obj["CUSTOMER_NAME"], "Palo Alto")
->>>>>>> 0c80ddbc
 
     @vcr.use_cassette("tests/vcr_cassettes/bad_requests.yml")
     def test_bad_requests(self):
