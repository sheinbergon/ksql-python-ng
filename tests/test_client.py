--- conflicted
+++ resolved
@@ -46,11 +46,7 @@
     @vcr.use_cassette('tests/vcr_cassettes/healthcheck.yml')
     def test_ksql_server_healthcheck(self):
         """ Test GET requests """
-<<<<<<< HEAD
-        res = requests.get(self.url + '/info')
-=======
         res = requests.get(self.url + '/status')
->>>>>>> 799edbf0
         self.assertEqual(res.status_code, 200)
 
     @vcr.use_cassette('tests/vcr_cassettes/get_ksql_server.yml')
