import functools
import json
import time
import logging

import urllib
from socket import timeout
from ksql.builder import SQLBuilder
from ksql.errors import CreateError, KSQLError, InvalidQueryError


class BaseAPI(object):
    def __init__(self, url, **kwargs):
        self.url = url
        self.max_retries = kwargs.get("max_retries", 3)
        self.delay = kwargs.get("delay", 0)
        self.timeout = kwargs.get("timeout", 15)
        self.api_key = kwargs.get("api_key")
        self.secret = kwargs.get("secret")

    def get_timout(self):
        return self.timeout

    @staticmethod
    def _validate_sql_string(sql_string):
        if len(sql_string) > 0:
            if sql_string[-1] != ';':
                sql_string = sql_string + ';'
        else:
            raise InvalidQueryError(sql_string)
        return sql_string

    @staticmethod
    def _raise_for_status(r, response):
        r_json = json.loads(response)
        if r.getcode() != 200:
            # seems to be the new API behavior
            if r_json.get('@type') == 'statement_error' or r_json.get('@type') == 'generic_error':
                error_message = r_json['message']
                error_code = r_json['error_code']
                stackTrace = r_json['stackTrace']
                raise KSQLError(error_message, error_code, stackTrace)
            else:
                raise KSQLError("Unknown Error: {}".format(r.content))
        else:
            # seems to be the old API behavior, so some errors have status 200, bug??
            if r_json[0]['@type'] == 'currentStatus' \
                    and r_json[0]['commandStatus']['status'] == 'ERROR':
                error_message = r_json[0]['commandStatus']['message']
                error_code = None
                stackTrace = None
                raise KSQLError(error_message, error_code, stackTrace)
            return True

    def ksql(self, ksql_string, stream_properties=None):
        r = self._request(endpoint='ksql', sql_string=ksql_string, stream_properties=stream_properties)
        response = r.read().decode('utf-8')
        self._raise_for_status(r, response)
        res = json.loads(response)
        return res

    def query(self, query_string, encoding='utf-8', chunk_size=128, stream_properties=None, idle_timeout=None):
        """
        Process streaming incoming data.

        """
        streaming_response = self._request(endpoint='query', sql_string=query_string, stream_properties=stream_properties)
        start_idle = None
        for chunk in streaming_response:
            if chunk != b'\n':
                start_idle = None
                yield chunk.decode(encoding)
            else:
                if not start_idle:
                    start_idle = time.time()
                if idle_timeout and time.time() - start_idle > idle_timeout:
                    print('Ending query because of time out! ({} seconds)'.format(idle_timeout))
                    return

<<<<<<< HEAD
    def _request(self, endpoint, method='POST', sql_string='', stream_properties=None, encoding='utf-8'):
=======
    def get_request(self, endpoint):
        return requests.get(endpoint, auth=(self.api_key, self.secret))

    def _request(self, endpoint, method='post', sql_string='', stream_properties=None):
>>>>>>> 8c74fb46
        url = '{}/{}'.format(self.url, endpoint)

        logging.debug("KSQL generated: {}".format(sql_string))

        sql_string = self._validate_sql_string(sql_string)
        body = {
            "ksql": sql_string
        }
        if stream_properties:
            body['streamsProperties'] = stream_properties
        data = json.dumps(body).encode(encoding)

        headers = {
            "Accept": "application/json",
            "Content-Type": "application/json"
        }

        method = method.upper()

        req = urllib.request.Request(
            url=url,
            data=data,
            headers=headers,
<<<<<<< HEAD
            method=method)
        
        r = urllib.request.urlopen(req, timeout=self.timeout)
=======
            stream=stream,
            auth=(self.api_key, self.secret))

>>>>>>> 8c74fb46
        return r

    @staticmethod
    def retry(exceptions, delay=1, max_retries=5):
        """
        A decorator for retrying a function call with a specified delay in case of a set of exceptions

        Parameter List
        -------------
        :param exceptions:  A tuple of all exceptions that need to be caught for retry
                                            e.g. retry(exception_list = (Timeout, Readtimeout))
        :param delay: Amount of delay (seconds) needed between successive retries.
        :param times: no of times the function should be retried

        """

        def outer_wrapper(function):
            @functools.wraps(function)
            def inner_wrapper(*args, **kwargs):
                final_excep = None
                for counter in range(max_retries):
                    if counter > 0:
                        time.sleep(delay)
                    final_excep = None
                    try:
                        value = function(*args, **kwargs)
                        return value
                    except (exceptions) as e:
                        final_excep = e
                        pass  # or log it

                if final_excep is not None:
                    raise final_excep

            return inner_wrapper

        return outer_wrapper


class SimplifiedAPI(BaseAPI):
    def __init__(self, url, **kwargs):
        super(SimplifiedAPI, self).__init__(url, **kwargs)

    def create_stream(
            self,
            table_name,
            columns_type,
            topic,
            value_format='JSON'):
        return self._create(table_type='stream',
                            table_name=table_name,
                            columns_type=columns_type,
                            topic=topic,
                            value_format=value_format)

    def create_table(self, table_name, columns_type, topic, value_format, key):
        if not key:
            raise ValueError('key is required for creating a table.')
        return self._create(table_type='table',
                            table_name=table_name,
                            columns_type=columns_type,
                            topic=topic,
                            value_format=value_format,
                            key=key)

    def create_stream_as(
            self,
            table_name,
            select_columns,
            src_table,
            kafka_topic=None,
            value_format='JSON',
            conditions=[],
            partition_by=None,
            **kwargs):
        return self._create_as(table_type='stream',
                               table_name=table_name,
                               select_columns=select_columns,
                               src_table=src_table,
                               kafka_topic=kafka_topic,
                               value_format=value_format,
                               conditions=conditions,
                               partition_by=partition_by,
                               **kwargs)

    def _create(
            self,
            table_type,
            table_name,
            columns_type,
            topic,
            value_format='JSON',
            key=None):
        ksql_string = SQLBuilder.build(sql_type='create',
                                       table_type=table_type,
                                       table_name=table_name,
                                       columns_type=columns_type,
                                       topic=topic,
                                       value_format=value_format,
                                       key=key)
        r = self.ksql(ksql_string)
        return True

    @BaseAPI.retry(exceptions=(timeout, CreateError))
    def _create_as(
            self,
            table_type,
            table_name,
            select_columns,
            src_table,
            kafka_topic=None,
            value_format='JSON',
            conditions=[],
            partition_by=None,
            **kwargs):
        ksql_string = SQLBuilder.build(sql_type='create_as',
                                       table_type=table_type,
                                       table_name=table_name,
                                       select_columns=select_columns,
                                       src_table=src_table,
                                       kafka_topic=kafka_topic,
                                       value_format=value_format,
                                       conditions=conditions,
                                       partition_by=partition_by,
                                       **kwargs)
        r = self.ksql(ksql_string)
        return True<|MERGE_RESOLUTION|>--- conflicted
+++ resolved
@@ -77,14 +77,7 @@
                     print('Ending query because of time out! ({} seconds)'.format(idle_timeout))
                     return
 
-<<<<<<< HEAD
     def _request(self, endpoint, method='POST', sql_string='', stream_properties=None, encoding='utf-8'):
-=======
-    def get_request(self, endpoint):
-        return requests.get(endpoint, auth=(self.api_key, self.secret))
-
-    def _request(self, endpoint, method='post', sql_string='', stream_properties=None):
->>>>>>> 8c74fb46
         url = '{}/{}'.format(self.url, endpoint)
 
         logging.debug("KSQL generated: {}".format(sql_string))
@@ -108,15 +101,9 @@
             url=url,
             data=data,
             headers=headers,
-<<<<<<< HEAD
             method=method)
         
         r = urllib.request.urlopen(req, timeout=self.timeout)
-=======
-            stream=stream,
-            auth=(self.api_key, self.secret))
-
->>>>>>> 8c74fb46
         return r
 
     @staticmethod
